"""
混合模型管理器
同时支持Ollama模型和Transformers格式的模型
"""
import re
import requests
import json
import asyncio
import os
from pathlib import Path
from typing import List, Dict, Any, Optional, AsyncGenerator
from loguru import logger
from config.settings import Settings
from transformers import activations
activations.PytorchGELUTanh = activations.GELUTanh
# 尝试导入Transformers相关模块
try:
<<<<<<< HEAD
    from transformers import AutoTokenizer, AutoModelForCausalLM, BitsAndBytesConfig, AwqConfig
    from transformers import TextStreamer
=======
    from transformers import AutoTokenizer, AutoModelForCausalLM, BitsAndBytesConfig, TextStreamer
>>>>>>> d964bb40
    import torch
    TRANSFORMERS_AVAILABLE = True
except ImportError:
    TRANSFORMERS_AVAILABLE = False
    logger.warning("Transformers库不可用，将只支持Ollama模型")


class HybridModelManager:
    """混合模型管理器"""
    
    def __init__(self, settings: Settings):
        self.settings = settings
        self.ollama_url = "http://127.0.0.1:11434"
        self.current_model = None
        self.current_model_type = None  # 'ollama' 或 'transformers'
        self.available_models = []
        self.transformers_model = None
        self.transformers_tokenizer = None
        
    async def initialize(self):
        """初始化混合模型管理器"""
        logger.info("初始化混合模型管理器...")
        
        try:
            # 获取Ollama模型列表
            await self._load_ollama_models()
            
            # 获取Transformers模型列表
            await self._load_transformers_models()
            
            # 设置默认模型
            if self.available_models:
                self.current_model = self.available_models[0]['name']
                self.current_model_type = self.available_models[0]['type']
                logger.info(f"默认模型设置为: {self.current_model} ({self.current_model_type})")
<<<<<<< HEAD
            else:
                raise Exception("未找到可用模型")
            
            if self.current_model_type == "transformers":
                model_info = next((m for m in self.available_models if m['name'] == self.current_model), None)
                logger.info(model_info)
                if model_info == None:
                    raise Exception("未找到模型文件")
                await self._load_transformers_model(model_info['path'])
        


=======
            
>>>>>>> d964bb40
            logger.info("混合模型管理器初始化完成")
            
        except Exception as e:
            logger.error(f"混合模型管理器初始化失败: {e}")
            raise
    
    async def _load_ollama_models(self):
        """加载Ollama模型列表"""
        try:
            response = requests.get(f"{self.ollama_url}/api/tags", timeout=10)
            response.raise_for_status()
            
            data = response.json()
            ollama_models = [model["name"] for model in data.get("models", [])]
            
            for model_name in ollama_models:
                self.available_models.append({
                    "name": model_name,
                    "type": "ollama",
                    "path": f"ollama://{model_name}",
                    "is_loaded": False,
                    "is_current": False,
                    "size": None
                })
            
            logger.info(f"发现Ollama模型: {ollama_models}")
            
        except Exception as e:
            logger.error(f"获取Ollama模型列表失败: {e}")
    
    async def _load_transformers_models(self):
        """加载Transformers模型列表"""
        if not TRANSFORMERS_AVAILABLE:
            return
            
        try:
            models_dir = Path(self.settings.models_dir)
            if not models_dir.exists():
                return
                
            for model_path in models_dir.iterdir():
                if model_path.is_dir():
                    config_file = model_path / "config.json"
                    if config_file.exists():
                        model_name = f"transformers://{model_path.name}"
                        self.available_models.append({
                            "name": model_name,
                            "type": "transformers",
                            "path": str(model_path),
                            "is_loaded": False,
                            "is_current": False,
                            "size": None
                        })
            
            logger.info(f"发现Transformers模型: {[m['name'] for m in self.available_models if m['type'] == 'transformers']}")
            
        except Exception as e:
            logger.error(f"获取Transformers模型列表失败: {e}")
    
    async def get_available_models(self) -> List[str]:
        """获取可用模型列表"""
        return [model['name'] for model in self.available_models]
    
    async def get_current_model(self) -> Optional[str]:
        """获取当前模型"""
        return self.current_model
    
    async def switch_model(self, model_name: str) -> bool:
        """切换模型"""
        model_info = next((m for m in self.available_models if m['name'] == model_name), None)
        if not model_info:
            logger.error(f"模型不存在: {model_name}")
            return False
        
        try:
            # 卸载当前模型
            if self.current_model_type == 'transformers' and self.transformers_model:
                del self.transformers_model
                del self.transformers_tokenizer
                self.transformers_model = None
                self.transformers_tokenizer = None
                torch.cuda.empty_cache()
            
            # 加载新模型
            if model_info['type'] == 'ollama':
                self.current_model = model_name
                self.current_model_type = 'ollama'
            elif model_info['type'] == 'transformers':
                await self._load_transformers_model(model_info['path'])
                self.current_model = model_name
                self.current_model_type = 'transformers'
            
            # 更新模型状态
            for model in self.available_models:
                model['is_current'] = (model['name'] == model_name)
            
            logger.info(f"已切换到模型: {model_name} ({model_info['type']})")
            return True
            
        except Exception as e:
            logger.error(f"切换模型失败: {e}")
            return False
    
    # async def _load_transformers_model(self, model_path: str):
    #     """加载Transformers模型"""
    #     if not TRANSFORMERS_AVAILABLE:
    #         raise RuntimeError("Transformers库不可用")
        
    #     logger.info(f"正在加载Transformers模型: {model_path}")
        
<<<<<<< HEAD
    #     # 加载tokenizer
    #     self.transformers_tokenizer = AutoTokenizer.from_pretrained(model_path)
=======
        # 加载tokenizer
        self.transformers_tokenizer = AutoTokenizer.from_pretrained(model_path, trust_remote_code=True)
>>>>>>> d964bb40
        
    #     # 加载模型
    #     device = "cuda" if torch.cuda.is_available() else "cpu"

<<<<<<< HEAD
        
    #     bnb_config = BitsAndBytesConfig(
    #         load_in_8bit=True,                    # 启用8bit量化
    #         bnb_8bit_compute_dtype=torch.bfloat16, # 计算时使用float8
    #         bnb_8bit_use_double_quant=True,       # 使用双重量化，进一步节省内存
    #         bnb_8bit_quant_type="fp8",            # 量化类型，可选"fp8"或"nf4"
    #     )

    #     self.transformers_model = AutoModelForCausalLM.from_pretrained(
    #         model_path,
    #         dtype=torch.bfloat16 if device == "cuda" else torch.float32,
    #         #device_map="auto" if device == "cuda" else None,
    #         device_map="cuda",
    #         trust_remote_code=True,
    #         quantization_config=bnb_config
    #     )
        
    #     if device == "cpu":
    #         self.transformers_model = self.transformers_model.to(device)
        
    #     logger.info(f"Transformers模型加载完成，使用设备: {device}")
    

    async def _load_transformers_model(self, model_path:str, quant_method: str = "auto", device_map: str = "auto", **kwargs):
        """加载Transformers模型，支持多种量化方法"""
        try:
            model_format = detect_model_format(model_path)
            print(f"检测到模型格式: {model_format}")
            
            # 创建量化配置
            quantization_config, model_kwargs, used_quant_method = create_quantization_config(
                model_format, quant_method
=======
        bnb_config = BitsAndBytesConfig(
            load_in_8bit=True,
            bnb_8bit_compute_type=torch.float16,
>>>>>>> d964bb40
            )
            
            # 合并参数
            model_kwargs.update({
                "quantization_config": quantization_config,
                "device_map": device_map,
                "trust_remote_code": True,
                **kwargs
            })
            
        
            if "torch_dtype" not in model_kwargs and quantization_config is None:
                model_kwargs["torch_dtype"] = torch.bfloat16
            
            # 移除None值参数
            model_kwargs = {k: v for k, v in model_kwargs.items() if v is not None}
        
            self.transformers_model = AutoModelForCausalLM.from_pretrained(model_path, **model_kwargs)
            self.transformers_tokenizer = AutoTokenizer.from_pretrained(model_path, trust_remote_code=True)
        
            # 创建量化信息字典
            quant_info = {
                "model_format": model_format,
                "quant_method": used_quant_method,
                "quantization_config": quantization_config,
                "model_kwargs": model_kwargs
            }
            
            print(f"成功加载模型 - 格式: {model_format}, 量化方法: {used_quant_method}")
            
        except Exception as e:
            print(f"加载模型失败: {e}")
            # 回退到非量化加载
            print("尝试非量化加载...")
            model = AutoModelForCausalLM.from_pretrained(
                model_path,
                device_map=device_map,
                torch_dtype=torch.bfloat16,
                trust_remote_code=True
            )
            tokenizer = AutoTokenizer.from_pretrained(model_path, trust_remote_code=True)
            
            quant_info = {
                "model_format": model_format,
                "quant_method": "none",
                "quantization_config": None,
                "model_kwargs": {"fallback": True}
            }
            
            return model, tokenizer, quant_info
    

    async def generate_response(self, messages: List[Dict[str, str]], stream: bool = False) -> Any:
        """生成响应"""
        if not self.current_model:
            logger.error("没有设置当前模型")
            raise ValueError("没有设置当前模型")
        
        if self.current_model_type == 'ollama':
            return await self._generate_ollama_response(messages, stream)
        elif self.current_model_type == 'transformers':
            return await self._generate_transformers_response(messages, stream)
        else:
            logger.error(f"未知的模型类型: {self.current_model_type}")
            raise ValueError(f"未知的模型类型: {self.current_model_type}")
    
    async def _generate_ollama_response(self, messages: List[Dict[str, str]], stream: bool = False) -> Any:
        """使用Ollama生成响应"""
        request_data = {
            "model": self.current_model.replace("ollama://", ""),
            "messages": messages,
            "stream": stream,
            "options": {
                "temperature": 0.7,
                "top_p": 0.9,
                "max_tokens": 2048,
            }
        }
        
        try:
            if stream:
                return self._stream_ollama_generate(request_data)
            else:
                return await self._generate_ollama_sync(request_data)
                
        except Exception as e:
            logger.error(f"Ollama生成响应失败: {e}")
            raise
    
    async def _generate_ollama_sync(self, request_data: Dict[str, Any]) -> Dict[str, Any]:
        """同步Ollama生成响应"""
        response = requests.post(
            f"{self.ollama_url}/api/chat",
            json=request_data,
            timeout=60
        )
        response.raise_for_status()
        
        result = response.json()
        
        return {
            "message": result.get("message", {}).get("content", ""),
            "usage": {
                "prompt_tokens": result.get("prompt_eval_count", 0),
                "completion_tokens": result.get("eval_count", 0),
            },
            "model": self.current_model
        }
    
    async def _stream_ollama_generate(self, request_data: Dict[str, Any]) -> AsyncGenerator[Dict[str, Any], None]:
        """流式Ollama生成响应"""
        response = requests.post(
            f"{self.ollama_url}/api/chat",
            json=request_data,
            stream=True,
            timeout=60
        )
        response.raise_for_status()
        
        for line in response.iter_lines():
            if line:
                try:
                    data = json.loads(line.decode('utf-8'))
                    
                    if data.get("done", False):
                        break
                    
                    content = data.get("message", {}).get("content", "")
                    if content:
                        yield {
                            "content": content,
                            "done": False
                        }
                        
                except json.JSONDecodeError:
                    continue
        
        yield {"content": "", "done": True}
    
    async def _generate_transformers_response(self, messages: List[Dict[str, str]], tools) -> Any:
        """使用Transformers生成响应"""
        if not self.transformers_model or not self.transformers_tokenizer:
            raise RuntimeError("Transformers模型未加载")
        
<<<<<<< HEAD
        input_text = self.transformers_tokenizer.apply_chat_template(
            messages,
            tokenize=False,
            add_generation_prompt=True,
            enable_thinking=False # Switches between thinking and non-thinking modes. Default is True.
        )

=======
        # 构建输入文本
        input_text = ""
        for message in messages:
            role = message.get("role", "")
            content = message.get("content", "")
            if role == "user":
                input_text += f"<|im_start|>user\n{content}<|im_end|>\n"
            elif role == "assistant":
                input_text += f"<|im_start|>assistant\n{content}<|im_end|>\n"
        
        input_text += "<|im_start|>assistant\n"
        logger.info(f"Transformers输入文本: {input_text}")
        
>>>>>>> d964bb40
        # 编码输入
        logger.info(f"\nTransformers输入文本: {input_text}")
        inputs = self.transformers_tokenizer.encode(input_text, return_tensors="pt")
        
        if torch.cuda.is_available():
            inputs = inputs.cuda()
            logger.info("使用GPU进行推理")
<<<<<<< HEAD
        # 生成响应
        with torch.no_grad():
            outputs = self.transformers_model.generate(
                inputs,
                max_new_tokens=2048,
                temperature=0.6,
                top_p=0.9,
                top_k=40,
                do_sample=True,
                pad_token_id=self.transformers_tokenizer.eos_token_id,
                
            )
=======
>>>>>>> d964bb40
        
        if stream:
            # 流式生成
            return self._stream_transformers_generate(inputs)
        else:
            # 同步生成
            with torch.no_grad():
                outputs = self.transformers_model.generate(
                    inputs,
                    max_new_tokens=2048,
                    temperature=0.6,
                    top_p=0.9,
                    top_k=40,
                    do_sample=True,
                    pad_token_id=self.transformers_tokenizer.eos_token_id
                )
            
            # 解码响应
            response_text = self.transformers_tokenizer.decode(outputs[0][inputs.shape[1]:], skip_special_tokens=True)
            
            return {
                "message": response_text,
                "usage": {
                    "prompt_tokens": inputs.shape[1],
                    "completion_tokens": outputs.shape[1] - inputs.shape[1],
                },
                "model": self.current_model
            }
    
    async def _stream_transformers_generate(self, inputs) -> AsyncGenerator[Dict[str, Any], None]:
        """流式Transformers生成响应"""
        # 创建队列用于流式输出
        from queue import Queue
        output_queue = Queue()
        
        # 创建自定义流式处理器
        class CustomStreamer(TextStreamer):
            def __init__(self, tokenizer, queue, skip_prompt=True, **decode_kwargs):
                super().__init__(tokenizer, skip_prompt=skip_prompt, **decode_kwargs)
                self.queue = queue
            
            def on_finalized_text(self, text: str, stream_end: bool = False):
                """当文本最终确定时调用"""
                if text.strip():
                    self.queue.put({
                        "content": text,
                        "done": stream_end
                    })
        
        # 创建流式处理器
        streamer = CustomStreamer(
            self.transformers_tokenizer,
            output_queue,
            skip_prompt=True
        )
        
        # 在后台线程中运行生成
        import threading
        
        def generate_in_thread():
            try:
                with torch.no_grad():
                    self.transformers_model.generate(
                        inputs,
                        max_new_tokens=2048,
                        temperature=0.6,
                        top_p=0.9,
                        top_k=40,
                        do_sample=True,
                        pad_token_id=self.transformers_tokenizer.eos_token_id,
                        streamer=streamer
                    )
                # 生成完成后发送结束标记
                output_queue.put({"content": "", "done": True})
            except Exception as e:
                logger.error(f"Transformers流式生成失败: {e}")
                output_queue.put({"content": f"生成失败: {str(e)}", "done": True})
        
        # 启动生成线程
        thread = threading.Thread(target=generate_in_thread)
        thread.daemon = True
        thread.start()
        
        # 从队列中获取流式结果
        while True:
            try:
                result = output_queue.get(timeout=30)  # 30秒超时
                yield result
                if result.get("done", False):
                    break
            except:
                logger.warning("Transformers流式生成超时")
                yield {"content": "", "done": True}
                break
    
    async def generate_text(self, messages: List[Dict[str, str]], **kwargs) -> str:
        """生成文本（兼容接口）"""
        try:
            
            result = await self.generate_response(messages, stream=False)
            return result.get("message", "")
        except Exception as e:
            logger.error(f"生成文本失败: {e}")
            raise

    async def generate_func_call(self, prompt: str, tools, **kwargs) -> str:
        """生成文本（兼容接口）"""
        try:
            messages = [{"role": "user", "content": prompt}]

            if self.current_model_type == 'transformers':
                result = await self._generate_transformers_response(messages, stream=False)
                return result.get("message", "")
        except Exception as e:
            logger.error(f"生成文本失败: {e}")
            raise

    

    
    async def generate_stream(self, prompt: str, **kwargs) -> AsyncGenerator[str, None]:
        """流式生成文本"""
        try:
            messages = [{"role": "user", "content": prompt}]
            
            if self.current_model_type == 'ollama':
                # 使用Ollama流式生成
                request_data = {
                    "model": self.current_model.replace("ollama://", ""),
                    "messages": messages,
                    "stream": True,
                    "options": {
                        "temperature": kwargs.get("temperature", 0.7),
                        "top_p": kwargs.get("top_p", 0.9),
                        "max_tokens": kwargs.get("max_tokens", 2048),
                    }
                }
                
                response = requests.post(
                    f"{self.ollama_url}/api/chat",
                    json=request_data,
                    stream=True,
                    timeout=60
                )
                response.raise_for_status()
                
                for line in response.iter_lines():
                    if line:
                        try:
                            data = json.loads(line.decode('utf-8'))
                            
                            if data.get("done", False):
                                break
                            
                            content = data.get("message", {}).get("content", "")
                            if content:
                                yield content
                                
                        except json.JSONDecodeError:
                            continue
                            
            elif self.current_model_type == 'transformers':
                # 使用真正的Transformers流式生成
                async for chunk in self._generate_transformers_response(messages, stream=True):
                    content = chunk.get("content", "")
                    if content:
                        yield content
            else:
                raise ValueError(f"未知的模型类型: {self.current_model_type}")
                
        except Exception as e:
            logger.error(f"流式生成失败: {e}")
            yield f"生成失败: {str(e)}"

    def get_model_info(self, model_name: str) -> Dict[str, Any]:
        """获取模型信息"""
        model_info = next((m for m in self.available_models if m['name'] == model_name), None)
        if not model_info:
            return {
                "name": model_name,
                "path": "unknown",
                "is_loaded": False,
                "is_current": False,
                "size": "Unknown",
                "type": "unknown"
            }
        
        return {
            "name": model_name,
            "path": model_info['path'],
            "is_loaded": model_info['is_loaded'],
            "is_current": model_name == self.current_model,
            "size": model_info['size'],
            "type": model_info['type']
        }
    
    async def load_model(self, model_name: str) -> bool:
        """加载模型（切换当前模型）"""
        return await self.switch_model(model_name)
    
    async def unload_model(self, model_name: str):
        """卸载模型"""
        if model_name == self.current_model and self.current_model_type == 'transformers':
            if self.transformers_model:
                del self.transformers_model
                del self.transformers_tokenizer
                self.transformers_model = None
                self.transformers_tokenizer = None
                torch.cuda.empty_cache()
                logger.info(f"已卸载Transformers模型: {model_name}")
        else:
            logger.info(f"模型 {model_name} 无需显式卸载")
    
    async def health_check(self) -> Dict[str, Any]:
        """健康检查"""
        try:
            health_info = {
                "status": "healthy",
                "current_model": self.current_model,
                "current_model_type": self.current_model_type,
                "available_models": len(self.available_models),
                "gpu_acceleration": torch.cuda.is_available() if TRANSFORMERS_AVAILABLE else False
            }
            
            # 检查Ollama状态
            try:
                response = requests.get(f"{self.ollama_url}/api/version", timeout=5)
                response.raise_for_status()
                version_info = response.json()
                health_info["ollama_version"] = version_info.get("version", "unknown")
                health_info["ollama_status"] = "healthy"
            except Exception as e:
                health_info["ollama_status"] = f"unhealthy: {e}"
            
            # 检查Transformers状态
            if TRANSFORMERS_AVAILABLE:
                health_info["transformers_available"] = True
                health_info["cuda_available"] = torch.cuda.is_available()
                if torch.cuda.is_available():
                    health_info["cuda_device_count"] = torch.cuda.device_count()
            else:
                health_info["transformers_available"] = False
            
            return health_info
            
        except Exception as e:
            logger.error(f"健康检查失败: {e}")
            return {
                "status": "unhealthy",
                "error": str(e)
            }
    
    async def cleanup(self):
        """清理资源"""
        logger.info("清理混合模型管理器资源...")
        if self.current_model_type == 'transformers' and self.transformers_model:
            del self.transformers_model
            del self.transformers_tokenizer
            self.transformers_model = None
            self.transformers_tokenizer = None
            torch.cuda.empty_cache()
        logger.info("混合模型管理器资源清理完成")



    async def _generate_transformers_func_call(self, messages: List[Dict[str, str]], tools) -> Any:
        """使用Transformers生成函数调用响应"""
        if not self.transformers_model or not self.transformers_tokenizer:
            raise RuntimeError("Transformers模型未加载")
        
        # 应用聊天模板，启用思考模式
        input_text = self.transformers_tokenizer.apply_chat_template(
            messages,
            tokenize=False,
            add_generation_prompt=True,
            enable_thinking=True,  # 启用思考模式以支持函数调用
            tools=tools
        )

        # 添加工具描述到提示词
        # if tools:
        #     tools_desc = "\n可用工具:\n" + "\n".join([
        #         f"- {tool['function']['name']}: {tool['function']['description']}"
        #         for tool in tools
        #     ])
        #     input_text += tools_desc + "\n\n请根据用户需求选择合适的工具进行调用。"
        

        logger.info(f"\nTransformers函数调用输入文本: \n\n{input_text}")
        inputs = self.transformers_tokenizer.encode(input_text, return_tensors="pt")
        
        if torch.cuda.is_available():
            inputs = inputs.cuda()
            
        
        # 生成响应
        with torch.no_grad():
            outputs = self.transformers_model.generate(
                inputs,
                max_new_tokens=2048,
                temperature=0.6,  # 降低温度以获得更确定的函数调用
                top_p=0.8,
                top_k=30,
                do_sample=True,
                pad_token_id=self.transformers_tokenizer.eos_token_id,
            )
        
        # 解码响应
        response_text = self.transformers_tokenizer.decode(outputs[0][inputs.shape[1]:], skip_special_tokens=True)
        
        # 尝试解析函数调用
        function_call = parse_function_call(response_text)
        
        return {
            "message": {
                "content": response_text,
                "tool_calls": [function_call] if function_call else []
            },
            "usage": {
                "prompt_tokens": inputs.shape[1],
                "completion_tokens": outputs.shape[1] - inputs.shape[1],
            },
            "model": self.current_model
        }

    async def generate_func_call(self, messages: List[Dict[str, str]], tools, **kwargs) -> Any:
        """生成函数调用"""
        try:
            if self.current_model_type == 'transformers':
                result = await self._generate_transformers_func_call(messages, tools)
                return result
            else:
                # 其他模型的函数调用实现
                raise NotImplementedError(f"模型类型 {self.current_model_type} 的函数调用未实现")
        except Exception as e:
            logger.error(f"函数调用生成失败: {e}")
            raise

def parse_function_call(response_text: str) -> Optional[Dict]:
    """解析函数调用响应"""
    logger.info(f"待解析函数调用文本: {response_text}")
    response_text = response_text.lower().split("tool_call")[-2].strip()
    
    try:

        # 简单的函数调用解析逻辑
        # 在实际应用中，您可能需要更复杂的解析
      
            # 提取参数
        import re
        db_match = re.search(r'database[\s:"]*([\w]+)', response_text, re.IGNORECASE)
        if db_match:
            logger.info("添加SQL函数调用")
            return {
                "function": {
                    "name": "sql_query",
                    "arguments": json.dumps({
                        "database": db_match.group(1),
                    })
                }
            }
                
        return None
    except Exception as e:
        logger.error(f"解析函数调用失败: {e}")
        return None
    

def create_quantization_config(model_format: str, quant_method: str = "auto") -> tuple[Optional[Any], Dict[str, Any]]:
    """
    创建量化配置
    
    Args:
        model_format: 模型格式
        quant_method: 量化方法 ["auto", "4bit", "8bit", "gptq", "awq"]
        
    Returns:
        Tuple: (quantization_config, model_kwargs)
    """
    model_kwargs = {}
    
    if quant_method == "auto":
        # 根据模型格式自动选择量化方法
        if model_format == "bf16":
            quant_method = "8bit"
        elif model_format == "gguf":
            quant_method = "gguf"
        elif model_format == "awq":
            quant_method = "awq"
        elif model_format == "fp8":
            quant_method = "fp8"
        else:
            quant_method = "4bit"  # 默认使用4位量化
    
    # 创建量化配置
    if quant_method == "4bit":
        quantization_config = BitsAndBytesConfig(
            load_in_4bit=True,
            bnb_4bit_quant_type="nf4",
            bnb_4bit_use_double_quant=True,
            bnb_4bit_compute_dtype=torch.bfloat16,
            bnb_4bit_quant_storage_dtype=torch.uint8
        )
        
    elif quant_method == "8bit":
        quantization_config = BitsAndBytesConfig(
            load_in_8bit=True,
            llm_int8_skip_modules=["lm_head", "embed_tokens"],
            llm_int8_has_fp16_weight=False,
            llm_int8_threshold=6.0
        )
        
    elif quant_method == "awq":
        quantization_config = AwqConfig(
            bits=4,
            group_size=128,
            zero_point=True,
            version="gemm"
        )
        
    elif quant_method == "fp8":
        # FP8 量化配置
        model_kwargs.update({
            "torch_dtype": "auto"
        })
        quantization_config = None
        
    elif quant_method == "gptq":
        # GPTQ 配置
        model_kwargs.update({
            "revision": "gptq-4bit-32g-actorder_True"  # 或其他GPTQ版本
        })
        quantization_config = None
        
    elif quant_method == "gguf":
        # GGUF 格式需要特殊处理
        model_kwargs.update({
            "model_file": "*.gguf"  # 需要指定具体的GGUF文件
        })
        quantization_config = None
        
    else:
        quantization_config = None
    
    return quantization_config, model_kwargs, quant_method

def detect_model_format(model_path: str) -> str:
    """
    检测模型格式
    
    Args:
        model_path: 模型路径
        
    Returns:
        str: 模型格式 ["bf16", "gguf", "awq", "fp8", "unknown"]
    """
    if not os.path.exists(model_path):
        return "unknown"
    
    # 检查GGUF文件
    if any(file.endswith('.gguf') for file in os.listdir(model_path)):
        return "gguf"
    
    # 检查配置文件
    config_path = os.path.join(model_path, "config.json")
    if os.path.exists(config_path):
        import json
        with open(config_path, 'r', encoding='utf-8') as f:
            config = json.load(f)
            
        # 检查量化配置
        if "quantization_config" in config:
            quant_config = config["quantization_config"]
            if quant_config.get("quant_method") == "awq":
                return "awq"
            elif quant_config.get("quant_method") == "gptq":
                return "gptq"
            elif quant_config.get("quant_method") == "fp8":
                return "fp8"
            elif quant_config.get("bits", 0) == 8:
                return "fp8"
        
        # 检查模型数据类型
        if config.get("torch_dtype") == "bfloat16":
            return "bf16"
    
    return "unknown"


# def parse_function_call(response_text: str) -> Optional[Dict]:
#     """解析函数调用响应"""
#     response_text = response_text.split("tool_call")[-1].strip()
#     try:

#         # 简单的函数调用解析逻辑
#         # 在实际应用中，您可能需要更复杂的解析


#         if "sql_query" in response_text.lower():
#             return extract_function_from_response(response_text)
                
#         return None
#     except Exception as e:
#         logger.error(f"解析函数调用失败: {e}")
#         return None<|MERGE_RESOLUTION|>--- conflicted
+++ resolved
@@ -15,12 +15,8 @@
 activations.PytorchGELUTanh = activations.GELUTanh
 # 尝试导入Transformers相关模块
 try:
-<<<<<<< HEAD
-    from transformers import AutoTokenizer, AutoModelForCausalLM, BitsAndBytesConfig, AwqConfig
     from transformers import TextStreamer
-=======
-    from transformers import AutoTokenizer, AutoModelForCausalLM, BitsAndBytesConfig, TextStreamer
->>>>>>> d964bb40
+    from transformers import AutoTokenizer, AutoModelForCausalLM, BitsAndBytesConfig, TextStreamer,  AwqConfig
     import torch
     TRANSFORMERS_AVAILABLE = True
 except ImportError:
@@ -56,7 +52,6 @@
                 self.current_model = self.available_models[0]['name']
                 self.current_model_type = self.available_models[0]['type']
                 logger.info(f"默认模型设置为: {self.current_model} ({self.current_model_type})")
-<<<<<<< HEAD
             else:
                 raise Exception("未找到可用模型")
             
@@ -69,9 +64,6 @@
         
 
 
-=======
-            
->>>>>>> d964bb40
             logger.info("混合模型管理器初始化完成")
             
         except Exception as e:
@@ -182,18 +174,12 @@
         
     #     logger.info(f"正在加载Transformers模型: {model_path}")
         
-<<<<<<< HEAD
     #     # 加载tokenizer
     #     self.transformers_tokenizer = AutoTokenizer.from_pretrained(model_path)
-=======
-        # 加载tokenizer
-        self.transformers_tokenizer = AutoTokenizer.from_pretrained(model_path, trust_remote_code=True)
->>>>>>> d964bb40
         
     #     # 加载模型
     #     device = "cuda" if torch.cuda.is_available() else "cpu"
 
-<<<<<<< HEAD
         
     #     bnb_config = BitsAndBytesConfig(
     #         load_in_8bit=True,                    # 启用8bit量化
@@ -226,11 +212,6 @@
             # 创建量化配置
             quantization_config, model_kwargs, used_quant_method = create_quantization_config(
                 model_format, quant_method
-=======
-        bnb_config = BitsAndBytesConfig(
-            load_in_8bit=True,
-            bnb_8bit_compute_type=torch.float16,
->>>>>>> d964bb40
             )
             
             # 合并参数
@@ -375,7 +356,6 @@
         if not self.transformers_model or not self.transformers_tokenizer:
             raise RuntimeError("Transformers模型未加载")
         
-<<<<<<< HEAD
         input_text = self.transformers_tokenizer.apply_chat_template(
             messages,
             tokenize=False,
@@ -383,21 +363,6 @@
             enable_thinking=False # Switches between thinking and non-thinking modes. Default is True.
         )
 
-=======
-        # 构建输入文本
-        input_text = ""
-        for message in messages:
-            role = message.get("role", "")
-            content = message.get("content", "")
-            if role == "user":
-                input_text += f"<|im_start|>user\n{content}<|im_end|>\n"
-            elif role == "assistant":
-                input_text += f"<|im_start|>assistant\n{content}<|im_end|>\n"
-        
-        input_text += "<|im_start|>assistant\n"
-        logger.info(f"Transformers输入文本: {input_text}")
-        
->>>>>>> d964bb40
         # 编码输入
         logger.info(f"\nTransformers输入文本: {input_text}")
         inputs = self.transformers_tokenizer.encode(input_text, return_tensors="pt")
@@ -405,21 +370,6 @@
         if torch.cuda.is_available():
             inputs = inputs.cuda()
             logger.info("使用GPU进行推理")
-<<<<<<< HEAD
-        # 生成响应
-        with torch.no_grad():
-            outputs = self.transformers_model.generate(
-                inputs,
-                max_new_tokens=2048,
-                temperature=0.6,
-                top_p=0.9,
-                top_k=40,
-                do_sample=True,
-                pad_token_id=self.transformers_tokenizer.eos_token_id,
-                
-            )
-=======
->>>>>>> d964bb40
         
         if stream:
             # 流式生成
